"""Translate the parsed representation into the intermediate representation."""
import ast
import collections
import itertools
import re
from typing import (
    Sequence,
    List,
    Mapping,
    Optional,
    MutableMapping,
    Tuple,
    Union,
    Iterator,
    TypeVar,
    Generic,
    cast,
    Final,
    Type,
    Any,
)

import asttokens
import docutils.nodes
import docutils.parsers.rst
import docutils.utils
from icontract import require, ensure

from aas_core_codegen import parse
from aas_core_codegen.common import (
    Error,
    Identifier,
    assert_never,
    IDENTIFIER_RE,
)
from aas_core_codegen.intermediate import (
    _hierarchy,
    construction,
    doc,
    pattern_verification,
)
from aas_core_codegen.intermediate._types import (
    SymbolTable,
    Enumeration,
    EnumerationLiteral,
    PrimitiveType,
    Argument,
    Default,
    DefaultConstant,
    Property,
    Invariant,
    Contracts,
    Contract,
    Snapshot,
    Serialization,
    Method,
    Class,
    Constructor,
    Symbol,
    ListTypeAnnotation,
    OptionalTypeAnnotation,
    OurTypeAnnotation,
    STR_TO_PRIMITIVE_TYPE,
    PrimitiveTypeAnnotation,
    Description,
    DefaultEnumerationLiteral,
    MetaModel,
    RefTypeAnnotation,
    ImplementationSpecificMethod,
    ImplementationSpecificVerification,
    PatternVerification,
    ConstrainedPrimitive,
    ConcreteClass,
    AbstractClass,
    SignatureLike,
    Interface,
    TypeAnnotationUnion,
    ClassUnion,
<<<<<<< HEAD
    VerificationUnion, UnderstoodMethod,
=======
    VerificationUnion,
    UnderstoodMethod,
    collect_ids_of_classes_in_properties,
>>>>>>> 731f706e
)
from aas_core_codegen.parse import tree as parse_tree


# pylint: disable=unused-argument

# noinspection PyUnusedLocal
def _symbol_reference_role(  # type: ignore
        role, rawtext, text, lineno, inliner, options=None, content=None
) -> Any:
    """Create an element of the description as a reference to a symbol."""
    # See: https://docutils.sourceforge.io/docs/howto/rst-roles.html
    if options is None:
        options = {}

    docutils.parsers.rst.roles.set_classes(options)

    # NOTE (mristin, 2021-12-27):
    # We need to create a placeholder as the symbol table might not be fully created
    # at the point when we translate the documentation.
    #
    # We have to resolve the placeholders in the second pass of the translation with
    # the actual references to the symbol table.

    # noinspection PyTypeChecker
    node = doc.SymbolReference(
        _PlaceholderSymbol(name=text),  # type: ignore
        rawtext,
        docutils.utils.unescape(text),
        refuri=text,
        **options,
    )
    return [node], []


_ATTRIBUTE_REFERENCE_RE = re.compile(
    r"[a-zA-Z_][a-zA-Z_0-9]*(\.[a-zA-Z_][a-zA-Z_0-9]*)?"
)


class _PlaceholderAttributeReference:
    """
    Represent a placeholder object masking a proper attribute reference.

    The attribute, in this context, refers either to a property of a class or a literal
    of an enumeration. This placeholder needs to be used till we create the symbol
    table in full, so that we can properly de-reference the symbols.
    """

    @require(lambda path: _ATTRIBUTE_REFERENCE_RE.fullmatch(path))
    def __init__(self, path: str) -> None:
        """Initialize with the given values."""
        self.path = path


# noinspection PyUnusedLocal
def _attribute_reference_role(  # type: ignore
        role, rawtext, text, lineno, inliner, options=None, content=None
) -> Any:
    """Create a reference in the documentation to a property or a literal."""
    # See: https://docutils.sourceforge.io/docs/howto/rst-roles.html
    if content is None:
        content = []

    if options is None:
        options = {}

    docutils.parsers.rst.roles.set_classes(options)

    # We strip the tilde based on the convention as we ignore the appearance.
    # See: https://www.sphinx-doc.org/en/master/usage/restructuredtext/domains.html#cross-referencing-syntax
    path = text[1:] if text.startswith("~") else text

    # NOTE (mristin, 2021-12-27):
    # We need to create a placeholder as the symbol table might not be fully created
    # at the point when we translate the documentation.
    #
    # We have to resolve the placeholders in the second pass of the translation with
    # the actual references to the symbol table.

    # noinspection PyTypeChecker
    node = doc.AttributeReference(
        _PlaceholderAttributeReference(path=path),  # type: ignore
        rawtext,
        docutils.utils.unescape(text),
        refuri=text,
        **options,
    )
    return [node], []


# noinspection PyUnusedLocal
def _argument_reference_role(  # type: ignore
        role, rawtext, text, lineno, inliner, options=None, content=None
) -> Any:
    """Create a reference in the documentation to a property or a literal."""
    # See: https://docutils.sourceforge.io/docs/howto/rst-roles.html
    if content is None:
        content = []

    if options is None:
        options = {}

    docutils.parsers.rst.roles.set_classes(options)

    reference = text

    node = doc.ArgumentReference(
        reference, rawtext, docutils.utils.unescape(text), refuri=text, **options
    )
    return [node], []


# pylint: enable=unused-argument

# The global registration is unfortunate since it is unpredictable and might affect
# other modules, but it is the only way to register the roles.
#
# See: https://docutils.sourceforge.io/docs/howto/rst-roles.html
docutils.parsers.rst.roles.register_local_role("class", _symbol_reference_role)
docutils.parsers.rst.roles.register_local_role("attr", _attribute_reference_role)
docutils.parsers.rst.roles.register_local_role("paramref", _argument_reference_role)


def _parsed_description_to_description(parsed: parse.Description) -> Description:
    """Translate the parsed description to an intermediate form."""
    # NOTE (mristin, 2021-09-16):
    # This function makes a simple copy at the moment, which might seem pointless.
    #
    # However, we want to explicitly delineate layers (the parse and the intermediate
    # layer, respectively). This simple copying thus helps the understanding
    # of the general system and allows the reader to ignore, to a certain degree, the
    # parse layer when examining the output of the intermediate layer.

    # This run-time check is necessary, we already burned our fingers.
    assert parsed is not None

    return Description(document=parsed.document, node=parsed.node)


class _PlaceholderSymbol:
    """Reference something which will be resolved once the table is built."""

    def __init__(self, name: str) -> None:
        """Initialize with the given values."""
        self.name = name


def _parsed_enumeration_to_enumeration(parsed: parse.Enumeration) -> Enumeration:
    """Translate an enumeration from the meta-model to an intermediate enumeration."""
    return Enumeration(
        name=parsed.name,
        literals=[
            EnumerationLiteral(
                name=parsed_literal.name,
                value=parsed_literal.value,
                description=(
                    _parsed_description_to_description(parsed_literal.description)
                    if parsed_literal.description is not None
                    else None
                ),
                parsed=parsed_literal,
            )
            for parsed_literal in parsed.literals
        ],
        # Postpone the resolution to the second pass once the symbol table has been
        # completely built
        is_superset_of=cast(
            List[Enumeration],
            [
                _PlaceholderSymbol(name=identifier)
                for identifier in parsed.is_superset_of
            ],
        ),
        description=(
            _parsed_description_to_description(parsed.description)
            if parsed.description is not None
            else None
        ),
        parsed=parsed,
    )


def _parsed_type_annotation_to_type_annotation(
        parsed: parse.TypeAnnotation,
) -> TypeAnnotationUnion:
    """
    Translate parsed type annotations to possibly unresolved type annotation.

    We need a two-pass translation to translate atomic type annotations to
    intermediate ones. Namely, we are translating the type annotations as we are
    building the symbol table. At that point, the atomic type annotations referring to
    meta-model classes can not be resolved (as the symbol table is not completely
    built yet). Therefore, we use placeholders which are eventually resolved in the
    second pass.
    """
    if isinstance(parsed, parse.AtomicTypeAnnotation):
        primitive_type = STR_TO_PRIMITIVE_TYPE.get(parsed.identifier, None)

        if primitive_type is not None:
            return PrimitiveTypeAnnotation(a_type=primitive_type, parsed=parsed)

        # noinspection PyTypeChecker
        return OurTypeAnnotation(
            symbol=_PlaceholderSymbol(name=parsed.identifier),  # type: ignore
            parsed=parsed,
        )

    elif isinstance(parsed, parse.SubscriptedTypeAnnotation):
        if parsed.identifier == "List":
            assert len(parsed.subscripts) == 1, (
                f"Expected exactly one subscript for the List type annotation, "
                f"but got: {parsed}; this should have been caught before!"
            )

            return ListTypeAnnotation(
                items=_parsed_type_annotation_to_type_annotation(parsed.subscripts[0]),
                parsed=parsed,
            )

        elif parsed.identifier == "Optional":
            assert len(parsed.subscripts) == 1, (
                f"Expected exactly one subscript for the Optional type annotation, "
                f"but got: {parsed}; this should have been caught before!"
            )

            return OptionalTypeAnnotation(
                value=_parsed_type_annotation_to_type_annotation(parsed.subscripts[0]),
                parsed=parsed,
            )

        elif parsed.identifier == "Ref":
            assert len(parsed.subscripts) == 1, (
                f"Expected exactly one subscript for the Ref type annotation, "
                f"but got: {parsed}; this should have been caught before!"
            )

            return RefTypeAnnotation(
                value=_parsed_type_annotation_to_type_annotation(parsed.subscripts[0]),
                parsed=parsed,
            )

        else:
            raise AssertionError(
                f"Unexpected subscripted type annotation identifier: "
                f"{parsed.identifier}. "
                f"This should have been handled or caught before!"
            )

    elif isinstance(parsed, parse.SelfTypeAnnotation):
        raise AssertionError(
            f"Unexpected self type annotation in the intermediate layer: {parsed}"
        )

    else:
        assert_never(parsed)

    raise AssertionError("Should not have gotten here")


class _DefaultPlaceholder:
    """Hold a place for postponed translation of the default values.

    We can not translate the default argument values immediately while we are
    constructing the symbol table as they might reference, *e.g.*, enumeration
    literals which we still did not observe.

    Therefore we insert a placeholder and resolve the default values in the second
    translation pass.
    """

    def __init__(self, parsed: parse.Default) -> None:
        """Initialize with the given values."""
        self.parsed = parsed


def _parsed_arguments_to_arguments(parsed: Sequence[parse.Argument]) -> List[Argument]:
    """Translate the arguments of a method in meta-model to the intermediate ones."""
    return [
        Argument(
            name=parsed_arg.name,
            type_annotation=_parsed_type_annotation_to_type_annotation(
                parsed_arg.type_annotation
            ),
            default=_DefaultPlaceholder(parsed=parsed_arg.default)  # type: ignore
            if parsed_arg.default is not None
            else None,
            parsed=parsed_arg,
        )
        for parsed_arg in parsed
        if not isinstance(parsed_arg.type_annotation, parse.SelfTypeAnnotation)
    ]


def _parsed_property_to_property(parsed: parse.Property, cls: parse.Class) -> Property:
    """Translate a parsed property of a class to an intermediate one."""
    # noinspection PyTypeChecker
    return Property(
        name=parsed.name,
        type_annotation=_parsed_type_annotation_to_type_annotation(
            parsed.type_annotation
        ),
        description=(
            _parsed_description_to_description(parsed.description)
            if parsed.description is not None
            else None
        ),
        # NOTE (mristin, 2021-12-26):
        # We can only resolve the ``specified_for`` when the class is actually
        # created. Therefore, we assign here a placeholder and fix it later in a second
        # pass.
        specified_for=_PlaceholderSymbol(cls.name),  # type: ignore
        parsed=parsed,
    )


def _parsed_contracts_to_contracts(parsed: parse.Contracts) -> Contracts:
    """Translate the parsed contracts into intermediate ones."""
    return Contracts(
        preconditions=[
            Contract(
                args=parsed_pre.args,
                description=parsed_pre.description,
                body=parsed_pre.body,
                parsed=parsed_pre,
            )
            for parsed_pre in parsed.preconditions
        ],
        snapshots=[
            Snapshot(
                args=parsed_snap.args,
                body=parsed_snap.body,
                name=parsed_snap.name,
                parsed=parsed_snap,
            )
            for parsed_snap in parsed.snapshots
        ],
        postconditions=[
            Contract(
                args=parsed_post.args,
                description=parsed_post.description,
                body=parsed_post.body,
                parsed=parsed_post,
            )
            for parsed_post in parsed.postconditions
        ],
    )


# fmt: off
@require(
    lambda parsed:
    parsed.name != "__init__",
    "Constructors are expected to be handled in a special way"
)
@require(
    lambda parsed:
    'self' in parsed.arguments_by_name,
    "Expected ``self`` argument in the ``parsed`` since it is a genuine class method"
)
@require(
    lambda parsed:
    not parsed.verification,
    "Expected only non-verification methods"
)
# fmt: on
def _parsed_method_to_method(
        parsed: Union[parse.UnderstoodMethod, parse.ImplementationSpecificMethod]
) -> Union[UnderstoodMethod, ImplementationSpecificMethod]:
    """Translate the parsed method into an intermediate representation."""
    if isinstance(parsed, parse.ImplementationSpecificMethod):
        return ImplementationSpecificMethod(
            name=parsed.name,
            arguments=_parsed_arguments_to_arguments(parsed=parsed.arguments),
            returns=(
                None
                if parsed.returns is None
                else _parsed_type_annotation_to_type_annotation(parsed.returns)
            ),
            description=(
                _parsed_description_to_description(parsed.description)
                if parsed.description is not None
                else None
            ),
            contracts=_parsed_contracts_to_contracts(parsed.contracts),
            parsed=parsed,
        )
    elif isinstance(parsed, parse.UnderstoodMethod):
        return UnderstoodMethod(
            name=parsed.name,
            arguments=_parsed_arguments_to_arguments(parsed=parsed.arguments),
            returns=(
                None
                if parsed.returns is None
                else _parsed_type_annotation_to_type_annotation(parsed.returns)
            ),
            description=(
                _parsed_description_to_description(parsed.description)
                if parsed.description is not None
                else None
            ),
            contracts=_parsed_contracts_to_contracts(parsed.contracts),
            body=parsed.body,
            parsed=parsed,
        )
    else:
        assert_never(parsed)

    raise AssertionError("Should have never gotten here")


def _in_line_constructors(
        parsed_symbol_table: parse.SymbolTable,
        ontology: _hierarchy.Ontology,
        constructor_table: construction.ConstructorTable,
) -> Mapping[parse.Class, Sequence[construction.AssignArgument]]:
    """In-line recursively all the constructor bodies."""
    result = (
        dict()
    )  # type: MutableMapping[parse.Class, List[construction.AssignArgument]]

    for cls in ontology.classes:
        # We explicitly check at the stage of
        # :py:mod:`aas_core_codegen.intermediate.constructor` that all the calls
        # are calls to constructors of a super class or property assignments.

        constructor_body = constructor_table.must_find(cls)
        in_lined = []  # type: List[construction.AssignArgument]
        for statement in constructor_body:
            if isinstance(statement, construction.CallSuperConstructor):
                ancestor = parsed_symbol_table.must_find_class(statement.super_name)

                in_lined_of_ancestor = result.get(ancestor, None)

                assert in_lined_of_ancestor is not None, (
                    f"Expected all the constructors of the ancestors "
                    f"of the class {cls.name} to have been in-lined before "
                    f"due to the topological order of classes in the ontology, "
                    f"but the ancestor {ancestor.name} has not had its "
                    f"constructor in-lined yet"
                )

                in_lined.extend(in_lined_of_ancestor)
            else:
                in_lined.append(statement)

        assert cls not in result, (
            f"Expected the class {cls} not to be inserted into the registry of "
            f"in-lined constructors since its in-lined constructor "
            f"has just been computed."
        )

        result[cls] = in_lined

    return result


def _stack_contracts(contracts: Contracts, other: Contracts) -> Contracts:
    """Join the two contracts together."""
    return Contracts(
        preconditions=list(
            itertools.chain(contracts.preconditions, other.preconditions)
        ),
        snapshots=list(itertools.chain(contracts.snapshots, other.snapshots)),
        postconditions=list(
            itertools.chain(contracts.postconditions, other.postconditions)
        ),
    )


T = TypeVar("T")  # pylint: disable=invalid-name


class _SettingWithSource(Generic[T]):
    """
    Represent a setting from an inheritance chain.

    For example, a setting for JSON serialization.
    """

    def __init__(self, value: T, source: parse.Class):
        """Initialize with the given values."""
        self.value = value
        self.source = source

    def __repr__(self) -> str:
        return f"_SettingWithSource(value={self.value!r}, source={self.source.name!r})"


# fmt: off
@ensure(
    lambda parsed_symbol_table, result:
    not (result[0] is not None)
    or all(
        symbol in result[0]
        for symbol in parsed_symbol_table.symbols
        if not isinstance(symbol, parse.Enumeration)
    ),
    "Resolution of serialization settings performed for all non-enumeration symbols"
)
@ensure(lambda result: (result[0] is not None) ^ (result[1] is not None))
# fmt: on
def _resolve_serializations(
        ontology: _hierarchy.Ontology, parsed_symbol_table: parse.SymbolTable
) -> Tuple[Optional[MutableMapping[parse.Class, Serialization]], Optional[Error]]:
    """Resolve how general serialization settings stack through the ontology."""
    # NOTE (mristin, 2021-11-03):
    # We do not abstract away different serialization settings at this point
    # as there is only a single one, ``with_model_type``. In the future, if there are
    # more settings, this function needs to be split into multiple ones (one function
    # for a setting each), or maybe we can even think of a more general approach to
    # inheritance of serialization settings.

    # region ``with_model_type``

    with_model_type_map = (
        dict()
    )  # type: MutableMapping[Identifier, Optional[_SettingWithSource[bool]]]

    for parsed_cls in ontology.classes:
        if any(
                parent_name in parse.PRIMITIVE_TYPES
                for parent_name in parsed_cls.inheritances
        ):
            assert len(parsed_cls.inheritances) == 1, (
                f"A constrained primitive type in the initial set should only "
                f"inherit from the primitive type. {parsed_cls.name=}"
            )

            # We can not steer how constrained primitives are serialized as they will be
            # serialized according to their underlying primitive type.

            with_model_type_map[parsed_cls.name] = None
            continue

        assert parsed_cls.name not in with_model_type_map, (
            f"Expected the ontology to be a correctly linearized DAG, "
            f"but the class {parsed_cls.name!r} has been already visited before"
        )

        settings = []  # type: List[_SettingWithSource[bool]]

        if (
                parsed_cls.serialization is not None
                and parsed_cls.serialization.with_model_type
        ):
            settings.append(
                _SettingWithSource(
                    value=parsed_cls.serialization.with_model_type, source=parsed_cls
                )
            )

        for inheritance in parsed_cls.inheritances:
            assert inheritance in with_model_type_map, (
                f"Expected the ontology to be a correctly linearized DAG, "
                f"but the inheritance {inheritance!r} of the class {parsed_cls.name!r} "
                f"has not been visited before."
            )

            setting = with_model_type_map[inheritance]
            if setting is None:
                continue

            settings.append(setting)

        if len(settings) > 1:
            # Verify that the setting for the class as well as all the inherited
            # settings are consistent.
            for setting in settings[1:]:
                if setting.value != settings[0].value:
                    # NOTE (mristin, 2021-11-03):
                    # We have to return immediately at the first error and can not
                    # continue to interpret the remainder of the hierarchy since
                    # a single inconsistency impedes us to make synchronization
                    # points for a viable error recovery.

                    return None, Error(
                        parsed_cls.node,
                        f"The serialization setting ``with_model_type`` "
                        f"between the class {setting.source} "
                        f"and {settings[0].source} is "
                        f"inconsistent",
                    )

        with_model_type_map[parsed_cls.name] = (
            None if len(settings) == 0 else settings[0]
        )

    # endregion

    mapping = dict()  # type: MutableMapping[parse.Class, Serialization]

    for identifier, setting in with_model_type_map.items():
        cls = parsed_symbol_table.must_find_class(name=identifier)
        if setting is None:
            # Neither the current class nor its ancestors specified the setting
            # so we assume the default value.
            mapping[cls] = Serialization(with_model_type=False)
        else:
            mapping[cls] = Serialization(with_model_type=setting.value)

    return mapping, None


# fmt: off
@ensure(
    lambda parsed_symbol_table, result:
    not (result[1] is not None)
    or (
            all(
                isinstance(
                    parsed_symbol_table.must_find_class(identifier),
                    parse.ConcreteClass)
                for identifier in result[1]
            )
    ),
    "Constrained primitive types must be concrete classes"
)
@ensure(lambda result: (result[0] is not None) ^ (result[1] is not None))
# fmt: on
def _determine_constrained_primitives_by_name(
        parsed_symbol_table: parse.SymbolTable,
        ontology: _hierarchy.Ontology,
) -> Tuple[Optional[MutableMapping[Identifier, PrimitiveType]], Optional[List[Error]]]:
    """
    Determine which classes are constraining a primitive type.

    We also catch errors in case one or more definitions are incorrect.
    For example, if a class that inherits from a primitive type also specifies
    properties or methods.
    """
    # NOTE (mristin, 2021-12-22):
    # We consider two sets of constrained primitives. The first set is
    # the initial set that constraints the primitive. The second set, the extended
    # set, is a set of constrained primitive types which inherit from one or
    # more initial ones.
    #
    # We collect the sets in two passes. We collect the initial set in the first pass.
    # Then, in the second pass, we propagate the "is-constrained-primitive-type"
    # through the class hierarchy.

    errors = []  # type: List[Error]

    initial_map = (
        collections.OrderedDict()
    )  # type: MutableMapping[Identifier, PrimitiveType]

    # region First pass to determine the initial set

    for parsed_symbol in parsed_symbol_table.symbols:
        if not isinstance(parsed_symbol, parse.Class):
            continue

        if any(
                parent in parse.PRIMITIVE_TYPES for parent in parsed_symbol.inheritances
        ):
            if len(parsed_symbol.inheritances) > 1:
                errors.append(
                    Error(
                        parsed_symbol.node,
                        f"The class {parsed_symbol.name!r} constrains "
                        f"a primitive type, but also inherits from other classes: "
                        f"{parsed_symbol.inheritances}. We do not know how to generate "
                        f"an implementation for that.",
                    )
                )
                continue

            assert parsed_symbol.name not in initial_map
            initial_map[parsed_symbol.name] = STR_TO_PRIMITIVE_TYPE[
                parsed_symbol.inheritances[0]
            ]

    if len(errors) > 0:
        return None, errors

    # endregion

    # region Second pass to propagate from the initial set

    # NOTE (mristin, 2021-12-23):
    # Find the connected component from all the classes of the initial set.
    # See https://en.wikipedia.org/wiki/Component_(graph_theory)

    # Put all the descendants of the initial set on the stack
    stack = []  # type: List[Tuple[Identifier, PrimitiveType, Identifier]]

    for identifier_of_the_initial, constrainee_of_the_initial in initial_map.items():
        parsed_cls = parsed_symbol_table.must_find_class(name=identifier_of_the_initial)

        for descendant in ontology.list_descendants(parsed_cls):
            stack.append(
                (descendant.name, constrainee_of_the_initial, identifier_of_the_initial)
            )

    # Propagate the constrainees through the ontology

    # Map: identifier 🠒 determined primitive type, the ancestor which determined it
    extended_map = (
        collections.OrderedDict()
    )  # type: MutableMapping[Identifier, Tuple[PrimitiveType, Identifier]]

    while len(stack) > 0 and len(errors) == 0:
        # NOTE (mristin, 2021-12-23):
        # Since we operate on the ontology, we know that the cycles in the inheritance
        # graph would have been already reported as errors and we would not get
        # thus far.

        identifier, constrainee, ancestor = stack.pop()
        parsed_cls = parsed_symbol_table.must_find_class(name=identifier)

        already_determined_constrainee_and_another_ancestor = extended_map.get(
            identifier, None
        )

        if already_determined_constrainee_and_another_ancestor is not None:
            (
                already_determined_constrainee,
                another_ancestor,
            ) = already_determined_constrainee_and_another_ancestor

            if (
                    already_determined_constrainee is not None
                    and already_determined_constrainee != constrainee
            ):
                errors.append(
                    Error(
                        parsed_cls.node,
                        f"The primitive type of the constrained primitive type "
                        f"{identifier!r} can not be resolved. The ancestor "
                        f"{ancestor!r} specifies {constrainee.value!r}, while "
                        f"another ancestor, {another_ancestor!r}, specifies "
                        f"{already_determined_constrainee.value!r}",
                    )
                )

        else:
            extended_map[identifier] = (constrainee, ancestor)

        for descendant in ontology.list_descendants(parsed_cls):
            stack.append((descendant.name, constrainee, identifier))

    if len(errors) > 0:
        return None, errors

    # endregion

    # region Convert the initial and extended map into one

    result = (
        collections.OrderedDict()
    )  # type: MutableMapping[Identifier, PrimitiveType]

    for identifier, constrainee in initial_map.items():
        result[identifier] = constrainee

    for identifier, (constrainee, _) in extended_map.items():
        result[identifier] = constrainee

    # endregion

    # region Check the inheritances of all the constrained primitive types

    # BEFORE-RELEASE (mristin, 2021-12-23): test this
    for identifier in extended_map.keys():
        # We know for sure that the initial set is valid so we can skip it in the check.
        if identifier in initial_map:
            continue

        parsed_cls = parsed_symbol_table.must_find_class(name=identifier)

        # Make sure that the constrained primitive types only inherit from other
        # constrained primitive types

        constrained_inheritances = []  # type: List[Identifier]
        unexpected_inheritances = []  # type: List[Identifier]

        for inheritance in parsed_cls.inheritances:
            if inheritance not in result:
                unexpected_inheritances.append(inheritance)
            else:
                constrained_inheritances.append(inheritance)

        if len(unexpected_inheritances) > 0:
            constrained_inheritances_str = ", ".join(
                repr(identifier) for identifier in constrained_inheritances
            )

            unexpected_inheritances_str = ", ".join(
                repr(identifier) for identifier in unexpected_inheritances
            )
            errors.append(
                Error(
                    parsed_cls.node,
                    f"The class {parsed_cls.name} inherits both from one or more "
                    f"constrained primitive types ({constrained_inheritances_str}), "
                    f"but also other classes which are not constraining primitive "
                    f"types ({unexpected_inheritances_str}).",
                )
            )

    if len(errors) > 0:
        return None, errors

    # endregion

    # region Check that primitive types do not have unexpected specification

    # BEFORE-RELEASE (mristin, 2021-12-23): test this
    for identifier in result:
        parsed_cls = parsed_symbol_table.must_find_class(identifier)
        if len(parsed_cls.methods) > 0 or len(parsed_cls.properties) > 0:
            errors.append(
                Error(
                    parsed_cls.node,
                    f"The class {parsed_cls.name!r} constrains a primitive type, "
                    f"but also specifies properties and/or methods. "
                    f"We do not know how to generate an implementation for that.",
                )
            )

        if parsed_cls.serialization is not None:
            errors.append(
                Error(
                    parsed_cls.node,
                    f"The class {parsed_cls.name!r} constrains a primitive type, "
                    f"but the serialization settings are set. We must "
                    f"serialize it as a primitive type and no custom serialization "
                    f"settings are possible.",
                )
            )

        if isinstance(parsed_cls, parse.AbstractClass):
            errors.append(
                Error(
                    parsed_cls.node,
                    f"The class {parsed_cls.name!r} constrains a primitive type, "
                    f"but it is denoted abstract. Every value that "
                    f"fulfills the constraints can be instantiated, so it can not be "
                    f"made abstract.",
                )
            )

    # endregion

    return result, None


def _stack_invariants(
        ontology: _hierarchy.Ontology,
) -> MutableMapping[Identifier, List[Invariant]]:
    """Determine invariants for all the classes by stacking them from the ancestors."""
    invariants_map = (
        collections.OrderedDict()
    )  # type: MutableMapping[Identifier, List[Invariant]]

    for parsed_cls in ontology.classes:
        # NOTE (mristin, 2021-12-14):
        # We assume here that classes in the ontology are sorted
        # in the topological order.

        invariants = invariants_map.get(parsed_cls.name, None)
        if invariants is None:
            invariants = []
            invariants_map[parsed_cls.name] = invariants

        # noinspection PyTypeChecker
        invariants.extend(
            Invariant(
                description=parsed_invariant.description,
                body=parsed_invariant.body,
                specified_for=_PlaceholderSymbol(parsed_cls.name),  # type: ignore
                parsed=parsed_invariant,
            )
            for parsed_invariant in parsed_cls.invariants
        )

        # Propagate all the invariants to the descendants

        for descendant in ontology.list_descendants(parsed_cls):
            descendant_invariants = invariants_map.get(descendant.name, None)

            if descendant_invariants is None:
                descendant_invariants = []
                invariants_map[descendant.name] = descendant_invariants

            descendant_invariants.extend(invariants)

    return invariants_map


def _parsed_class_to_constrained_primitive(
        parsed: parse.ConcreteClass,
        constrainee: PrimitiveType,
        invariants: Sequence[Invariant],
) -> ConstrainedPrimitive:
    """
    Translate a concrete class to a constrained primitive.

    The ``parsed`` is expected to be tested for being a valid constrained primitive
    before calling this function.

    The ``constrainee`` is determined by propagation in
    :py:function:`_determine_constrained_primitives_by_name`.

    The ``invariants`` are determined by stacking in
    :py:function:`_stack_invariants`.
    """
    # noinspection PyTypeChecker
    return ConstrainedPrimitive(
        name=parsed.name,
        # Use placeholders for inheritances and descendants as we are still in
        # the first pass and building up the symbol table. They will be resolved in
        # a second pass.
        inheritances=[],
        descendants=[],
        constrainee=constrainee,
        is_implementation_specific=parsed.is_implementation_specific,
        invariants=invariants,
        description=(
            _parsed_description_to_description(parsed.description)
            if parsed.description is not None
            else None
        ),
        parsed=parsed,
    )


class _MaybeInterfacePlaceholder:
    """
    Represent a placeholder for the interfaces.

    We do not know in the first pass whether a class will have an interface defined
    or not.
    """


def _parsed_class_to_class(
        parsed: parse.ClassUnion,
        ontology: _hierarchy.Ontology,
        serializations: Mapping[parse.Class, Serialization],
        invariants: Sequence[Invariant],
        in_lined_constructors: Mapping[
            parse.Class, Sequence[construction.AssignArgument]],
) -> ClassUnion:
    """
    Translate a concrete parsed class to an intermediate class.

    The ``invariants`` are determined by stacking in
    :py:function:`_stack_invariants`.
    """
    ancestors = ontology.list_ancestors(cls=parsed)

    # region Stack properties from the ancestors

    # BEFORE-RELEASE (mristin, 2021-12-14):
    #  We need to refactor this function since it is now running in quadratic time
    #  for properties, methods and constructors. We just have to follow the same trick
    #  as with ``_stack_invariants``, but we have to be careful not to miss one or the
    #  other important detail.

    properties = []  # type: List[Property]

    # We explicitly check that there are no property overloads at the parse stage so
    # we do not perform the same check here for the second time.

    for ancestor in ancestors:
        properties.extend(
            _parsed_property_to_property(parsed=parsed_prop, cls=ancestor)
            for parsed_prop in ancestor.properties
        )

    for parsed_prop in parsed.properties:
        properties.append(_parsed_property_to_property(parsed=parsed_prop, cls=parsed))

    # endregion

    # region Stack constructors from the ancestors

    contracts = Contracts(preconditions=[], snapshots=[], postconditions=[])

    for ancestor in ancestors:
        parsed_ancestor_init = ancestor.methods_by_name.get(
            Identifier("__init__"), None
        )

        if parsed_ancestor_init is not None:
            contracts = _stack_contracts(
                contracts,
                _parsed_contracts_to_contracts(parsed_ancestor_init.contracts),
            )

    arguments = []
    init_is_implementation_specific = False

    parsed_class_init = parsed.methods_by_name.get(Identifier("__init__"), None)
    if parsed_class_init is not None:
        arguments = _parsed_arguments_to_arguments(parsed=parsed_class_init.arguments)

        init_is_implementation_specific = isinstance(
            parsed_class_init, parse.ImplementationSpecificMethod
        )

        contracts = _stack_contracts(
            contracts, _parsed_contracts_to_contracts(parsed_class_init.contracts)
        )

    ctor = Constructor(
        is_implementation_specific=init_is_implementation_specific,
        arguments=arguments,
        contracts=contracts,
        description=(
            (
                _parsed_description_to_description(parsed_class_init.description)
                if parsed_class_init.description is not None
                else None
            )
            if parsed_class_init is not None
            else None
        ),
        statements=in_lined_constructors[parsed],
        parsed=(parsed_class_init if parsed_class_init is not None else None),
    )

    # endregion

    # region Stack methods from the ancestors

    methods = []  # type: List[Method]

    # We explicitly check that there are no method overloads at the parse stage
    # so we do not perform this check for the second time here.

    for ancestor in ancestors:
        methods.extend(
            _parsed_method_to_method(parsed=parsed_method)
            for parsed_method in ancestor.methods
            if isinstance(
                parsed_method, (parse.UnderstoodMethod, ImplementationSpecificMethod))
        )

    for parsed_method in parsed.methods:
        if not isinstance(
                parsed_method, (parse.UnderstoodMethod, ImplementationSpecificMethod)):
            # Constructors are in-lined and handled in a different way through
            # :py:class:`Constructors`.
            continue

        methods.append(_parsed_method_to_method(parsed=parsed_method))

    # endregion

    factory_to_use = None  # type: Optional[Type[Class]]

    if isinstance(parsed, parse.ConcreteClass):
        factory_to_use = ConcreteClass
    elif isinstance(parsed, parse.AbstractClass):
        factory_to_use = AbstractClass
    else:
        assert_never(parsed)

    assert factory_to_use is not None

    # noinspection PyTypeChecker
    return factory_to_use(
        name=parsed.name,
        # Use a placeholder for inheritances, descendants and the interface as we can
        # not resolve inheritances at this point
        inheritances=[],
        interface=_MaybeInterfacePlaceholder(),  # type: ignore
        descendants=[],
        is_implementation_specific=parsed.is_implementation_specific,
        properties=properties,
        methods=methods,
        constructor=ctor,
        invariants=invariants,
        serialization=serializations[parsed],
        description=(
            _parsed_description_to_description(parsed.description)
            if parsed.description is not None
            else None
        ),
        parsed=parsed,
    )


# fmt: off
@require(
    lambda parsed:
    parsed.verification, "Expected a verification function"
)
@require(
    lambda parsed:
    'self' not in parsed.arguments_by_name,
    "Expected no ``self`` in the arguments since a verification function should not be "
    "a method of a class"
)
@ensure(lambda result: (result[0] is not None) ^ (result[1] is not None))
# fmt: on
def _parsed_verification_function_to_verification_function(
        parsed: parse.FunctionUnion,
) -> Tuple[Optional[VerificationUnion], Optional[Error]]:
    """Translate the verification function and try to understand it, if necessary."""
    name = parsed.name
    arguments = _parsed_arguments_to_arguments(parsed=parsed.arguments)
    returns = (
        None
        if parsed.returns is None
        else _parsed_type_annotation_to_type_annotation(parsed.returns)
    )
    description = (
        _parsed_description_to_description(parsed.description)
        if parsed.description is not None
        else None
    )
    contracts = _parsed_contracts_to_contracts(parsed.contracts)

    if isinstance(parsed, parse.ImplementationSpecificMethod):
        return (
            ImplementationSpecificVerification(
                name=name,
                arguments=arguments,
                returns=returns,
                description=description,
                contracts=contracts,
                parsed=parsed,
            ),
            None,
        )

    elif isinstance(parsed, parse.UnderstoodMethod):
        pattern, ok_error, fatal_error = pattern_verification.try_to_understand(
            parsed=parsed
        )

        if fatal_error is not None:
            return None, fatal_error

        # NOTE (mristin, 2021-01-02):
        # Since we only have a single rule, we also return an ``ok_error`` as critical
        # error to explain the user what we could not match. In the future, when
        # there are more rules, we should trace all the "ok" errors and explain why
        # *each single rule* did not match so that the user can debug their verification
        # functions.

        if ok_error is not None:
            return (
                None,
                Error(
                    parsed.node,
                    f"We do not know how to interpret the verification function {name!r} "
                    f"as it does not match our pre-defined interpretation rules. "
                    f"Please contact the developers if you expect this function "
                    f"to be understood.",
                    [ok_error],
                ),
            )

        assert pattern is not None

        return (
            PatternVerification(
                name=name,
                arguments=arguments,
                returns=returns,
                description=description,
                contracts=contracts,
                pattern=pattern,
                parsed=parsed,
            ),
            None,
        )

    elif isinstance(parsed, parse.ConstructorToBeUnderstood):
        return (
            None,
            Error(parsed.node, "Unexpected constructor as a verification function"),
        )
    else:
        assert_never(parsed)

    raise AssertionError("Should not have gotten here")


def _over_our_type_annotations(
        something: Union[Symbol, TypeAnnotationUnion]
) -> Iterator[OurTypeAnnotation]:
    """Iterate over all the atomic type annotations in the ``something``."""
    if isinstance(something, PrimitiveTypeAnnotation):
        pass

    elif isinstance(something, OurTypeAnnotation):
        yield something

    elif isinstance(something, ListTypeAnnotation):
        yield from _over_our_type_annotations(something.items)

    elif isinstance(something, OptionalTypeAnnotation):
        yield from _over_our_type_annotations(something.value)

    elif isinstance(something, RefTypeAnnotation):
        yield from _over_our_type_annotations(something.value)

    elif isinstance(something, Enumeration):
        pass

    elif isinstance(something, ConstrainedPrimitive):
        pass

    elif isinstance(something, Class):
        for prop in something.properties:
            yield from _over_our_type_annotations(prop.type_annotation)

        for method in something.methods:
            for argument in method.arguments:
                yield from _over_our_type_annotations(argument.type_annotation)

            if method.returns is not None:
                yield from _over_our_type_annotations(method.returns)

        for argument in something.constructor.arguments:
            yield from _over_our_type_annotations(argument.type_annotation)

    else:
        assert_never(something)


def _second_pass_to_resolve_symbols_in_atomic_types_in_place(
        symbol_table: SymbolTable,
) -> List[Error]:
    """Resolve the symbol references in the atomic types in-place."""
    errors = []  # type: List[Error]

    for symbol in symbol_table.symbols:
        if isinstance(symbol, Enumeration):
            continue

        for our_type_annotation in _over_our_type_annotations(symbol):
            assert isinstance(
                our_type_annotation.symbol, _PlaceholderSymbol
            ), "Expected only placeholder symbols to be assigned in the first pass"

            if not IDENTIFIER_RE.match(our_type_annotation.symbol.name):
                errors.append(
                    Error(
                        our_type_annotation.parsed.node,
                        f"The symbol is invalid: "
                        f"{our_type_annotation.symbol.name!r}",
                    )
                )
                continue

            identifier = Identifier(our_type_annotation.symbol.name)
            referenced_symbol = symbol_table.find(identifier)
            if referenced_symbol is None:
                errors.append(
                    Error(
                        our_type_annotation.parsed.node,
                        f"The symbol with identifier {identifier!r} is not available "
                        f"in the symbol table.",
                    )
                )
                continue

            our_type_annotation.symbol = referenced_symbol

    return errors


def _over_descriptions_in_symbol(symbol: Symbol) -> Iterator[Description]:
    """Iterate over all the descriptions from the ``something``."""
    if isinstance(symbol, Enumeration):
        if symbol.description is not None:
            yield symbol.description

        for literal in symbol.literals:
            if literal.description is not None:
                yield literal.description

    elif isinstance(symbol, ConstrainedPrimitive):
        if symbol.description is not None:
            yield symbol.description

    elif isinstance(symbol, Class):
        if symbol.description is not None:
            yield symbol.description

        for prop in symbol.properties:
            if prop.description is not None:
                yield prop.description

        for method in symbol.methods:
            if method.description is not None:
                yield method.description

    elif isinstance(symbol, Description):
        for node in symbol.document.traverse(condition=doc.SymbolReference):
            yield node
    else:
        assert_never(symbol)


def _over_descriptions(
        symbol_table: SymbolTable,
) -> Iterator[Tuple[Optional[Symbol], Description]]:
    """
    Iterate over all the descriptions in the meta-model.

    The symbol indicates the symbol that encompasses the description (*e.g.*
    a class if the description is related to a member or a property). This gives,
    for example, the context when we have to resolve references in the downstream code.
    """
    for symbol in symbol_table.symbols:
        for description in _over_descriptions_in_symbol(symbol):
            yield symbol, description

    for verification in symbol_table.verification_functions:
        if verification.description is not None:
            yield None, verification.description

    if symbol_table.meta_model.description is not None:
        yield None, symbol_table.meta_model.description


def _second_pass_to_resolve_symbol_references_in_the_descriptions_in_place(
        symbol_table: SymbolTable,
) -> List[Error]:
    """Resolve the symbol references in the descriptions in-place."""
    errors = []  # type: List[Error]

    for _, description in _over_descriptions(symbol_table):
        for symbol_ref_in_doc in description.document.traverse(
                condition=doc.SymbolReference
        ):

            # Symbol references can be repeated as docutils will cache them
            # so we need to skip them.
            if not isinstance(symbol_ref_in_doc.symbol, _PlaceholderSymbol):
                continue

            raw_identifier = symbol_ref_in_doc.symbol.name
            if not raw_identifier.startswith("."):
                errors.append(
                    Error(
                        description.node,
                        f"The identifier of the symbol reference "
                        f"is invalid: {raw_identifier}; "
                        f"expected an identifier starting with a dot",
                    )
                )
                continue

            raw_identifier_no_dot = raw_identifier[1:]

            if not IDENTIFIER_RE.match(raw_identifier_no_dot):
                errors.append(
                    Error(
                        description.node,
                        f"The identifier of the symbol reference "
                        f"is invalid: {raw_identifier_no_dot}",
                    )
                )
                continue

            # Strip the dot
            identifier = Identifier(raw_identifier_no_dot)

            referenced_symbol = symbol_table.find(name=identifier)
            if referenced_symbol is None:
                errors.append(
                    Error(
                        description.node,
                        f"The identifier of the symbol reference "
                        f"could not be found in the symbol table: {identifier}",
                    )
                )
                continue

            symbol_ref_in_doc.symbol = referenced_symbol

    return errors


def _second_pass_to_resolve_attribute_references_in_the_descriptions_in_place(
        symbol_table: SymbolTable,
) -> List[Error]:
    """Resolve the attribute references in the descriptions in-place."""
    errors = []  # type: List[Error]

    # The ``symbol`` is None if the description is in the context outside of a symbol.
    for symbol, description in _over_descriptions(symbol_table):
        # BEFORE-RELEASE (mristin, 2021-12-13):
        #  test this, especially the failure cases
        for attr_ref_in_doc in description.document.traverse(
                condition=doc.AttributeReference
        ):
            if isinstance(attr_ref_in_doc.reference, _PlaceholderAttributeReference):
                pth = attr_ref_in_doc.reference.path
                parts = pth.split(".")

                if any(not IDENTIFIER_RE.match(part) for part in parts):
                    errors.append(
                        Error(
                            description.node,
                            f"Invalid reference to a property or a literal; "
                            f"each part of the path needs to be an identifier, "
                            f"but it is not: {pth}",
                        )
                    )
                    continue

                part_identifiers = [Identifier(part) for part in parts]

                if len(part_identifiers) == 0:
                    errors.append(
                        Error(
                            description.node,
                            "Unexpected empty reference " "to a property or a literal",
                        )
                    )
                    continue

                # noinspection PyUnusedLocal
                target_symbol = None  # type: Optional[Symbol]

                # noinspection PyUnusedLocal
                attr_identifier = None  # type: Optional[Identifier]

                if len(part_identifiers) == 1:
                    if symbol is None:
                        errors.append(
                            Error(
                                description.node,
                                f"The attribute reference can not be resolved as there "
                                f"is no encompassing symbol in the given "
                                f"context: {pth}",
                            )
                        )
                        continue

                    target_symbol = symbol
                    attr_identifier = part_identifiers[0]
                elif len(part_identifiers) == 2:
                    target_symbol = symbol_table.find(part_identifiers[0])
                    if target_symbol is None:
                        errors.append(
                            Error(
                                description.node,
                                f"Dangling reference to a non-existing "
                                f"symbol: {pth}",
                            )
                        )
                        continue

                    attr_identifier = part_identifiers[1]
                else:
                    errors.append(
                        Error(
                            description.node,
                            f"We did not implement the resolution of such "
                            f"a reference to a property or a literal: {pth}",
                        )
                    )
                    continue

                assert target_symbol is not None
                assert attr_identifier is not None

                reference: Optional[
                    Union[doc.PropertyReference, doc.EnumerationLiteralReference]
                ] = None

                if isinstance(target_symbol, Enumeration):
                    literal = target_symbol.literals_by_name.get(attr_identifier, None)

                    if literal is None:
                        errors.append(
                            Error(
                                description.node,
                                f"Dangling reference to a non-existing literal "
                                f"in the enumeration {target_symbol.name!r}: {pth}",
                            )
                        )
                        continue

                    reference = doc.EnumerationLiteralReference(
                        symbol=target_symbol, literal=literal
                    )

                elif isinstance(target_symbol, ConstrainedPrimitive):
                    errors.append(
                        Error(
                            description.node,
                            f"Unexpected references to a property of "
                            f"a constrained primitive {target_symbol.name!r}: {pth}",
                        )
                    )
                    continue

                elif isinstance(target_symbol, Class):
                    prop = target_symbol.properties_by_name.get(attr_identifier, None)

                    if prop is None:
                        errors.append(
                            Error(
                                description.node,
                                f"Dangling reference to a non-existing property "
                                f"of a class {target_symbol.name!r}: {pth}",
                            )
                        )
                        continue

                    reference = doc.PropertyReference(cls=target_symbol, prop=prop)

                else:
                    assert_never(target_symbol)

                assert reference is not None
                attr_ref_in_doc.reference = reference

    return errors


@ensure(lambda result: (result[0] is not None) ^ (result[1] is not None))
def _fill_in_default_placeholder(
        default: _DefaultPlaceholder, symbol_table: SymbolTable
) -> Tuple[Optional[Default], Optional[Error]]:
    """Resolve the default values to references using the constructed symbol table."""
    # If we do not preemptively return, signal that we do not know how to handle
    # the default

    if isinstance(default.parsed.node, ast.Constant):
        if (
                isinstance(default.parsed.node.value, (bool, int, float, str))
                or default.parsed.node.value is None
        ):
            return (
                DefaultConstant(value=default.parsed.node.value, parsed=default.parsed),
                None,
            )

    if (
            isinstance(default.parsed.node, ast.Attribute)
            and isinstance(default.parsed.node.ctx, ast.Load)
            and isinstance(default.parsed.node.value, ast.Name)
            and isinstance(default.parsed.node.value.ctx, ast.Load)
    ):
        symbol_name = Identifier(default.parsed.node.value.id)
        attr_name = Identifier(default.parsed.node.attr)

        symbol = symbol_table.find(name=symbol_name)
        if isinstance(symbol, Enumeration):
            literal = symbol.literals_by_name.get(attr_name, None)
            if literal is not None:
                return (
                    DefaultEnumerationLiteral(
                        enumeration=symbol, literal=literal, parsed=default.parsed
                    ),
                    None,
                )

    return None, Error(
        default.parsed.node,
        f"The translation of the default value to the intermediate layer "
        f"has not been implemented: {ast.dump(default.parsed.node)}",
    )


def _over_arguments(symbol_table: SymbolTable) -> Iterator[Argument]:
    """Iterate over all the instances of ``Argument`` from the ``symbol_table``."""
    for symbol in symbol_table.symbols:
        if isinstance(symbol, Enumeration):
            continue

        elif isinstance(symbol, ConstrainedPrimitive):
            continue

        elif isinstance(symbol, Class):
            for method in symbol.methods:
                yield from method.arguments

            yield from symbol.constructor.arguments
        else:
            assert_never(symbol)

    for verification in symbol_table.verification_functions:
        yield from verification.arguments


def _second_pass_to_resolve_default_argument_values_in_place(
        symbol_table: SymbolTable,
) -> List[Error]:
    """Resolve the default values of the method and function arguments in-place."""
    errors = []  # type: List[Error]

    for arg in _over_arguments(symbol_table):
        if arg.default is None:
            continue

        assert isinstance(arg.default, _DefaultPlaceholder), (
            f"Expected the argument default value to be a placeholder "
            f"since we resolve it only in the second pass, "
            f"but got: {arg.default}"
        )

        filled_default, error = _fill_in_default_placeholder(
            default=arg.default, symbol_table=symbol_table
        )

        if error:
            errors.append(error)
        else:
            # NOTE (mristin, 2021-12-26):
            # We can only resolve the default values now since, for example, we would
            # not know how to resolve the references to enumeration literals.
            # The attribute ``default`` is marked final only for the users of the
            # ``intermediate`` module, not for the translation itself.

            # noinspection PyFinal,PyTypeHints
            arg.default = filled_default

    return errors


def _second_pass_to_resolve_supersets_of_enumerations_in_place(
        symbol_table: SymbolTable,
) -> List[Error]:
    """Resolve the enumeration references in the supersets in-place."""
    errors = []  # type: List[Error]

    for symbol in symbol_table.symbols:
        if not isinstance(symbol, Enumeration):
            continue

        is_superset_of = []  # type: List[Enumeration]
        for placeholder in symbol.is_superset_of:
            assert isinstance(placeholder, _PlaceholderSymbol), (
                f"Expected the subset in a ``is_superset_of`` to be resolved "
                f"only in the second pass for enumeration {symbol.name}, "
                f"but got: {placeholder}"
            )

            referenced_symbol = symbol_table.find(name=Identifier(placeholder.name))

            if referenced_symbol is None:
                errors.append(
                    Error(
                        symbol.parsed.node,
                        f"The subset enumeration in ``is_superset_of`` has "
                        f"not been defined: {placeholder.name}",
                    )
                )
                continue

            if not isinstance(referenced_symbol, Enumeration):
                errors.append(
                    Error(
                        symbol.parsed.node,
                        f"An element, {placeholder.name}, of ``is_superset_of`` is "
                        f"not an Enumeration, but: {type(referenced_symbol)}",
                    )
                )
                continue

            is_superset_of.append(referenced_symbol)

        for subset_enum in is_superset_of:
            for subset_literal in subset_enum.literals:
                literal = symbol.literals_by_name.get(subset_literal.name, None)
                if literal is None:
                    errors.append(
                        Error(
                            symbol.parsed.node,
                            f"The literal {subset_literal.name} "
                            f"from the subset enumeration {subset_enum.name} "
                            f"is missing in the enumeration {symbol.name}",
                        )
                    )
                    continue

                if literal.value != subset_literal.value:
                    errors.append(
                        Error(
                            symbol.parsed.node,
                            f"The value {subset_literal.value!r} "
                            f"of the literal {subset_literal.name} "
                            f"from the subset enumeration {subset_enum.name} "
                            f"does not equal the value {literal.value!r} "
                            f"of the literal {literal.name} "
                            f"in the enumeration {symbol.name}",
                        )
                    )
                    continue

        symbol.is_superset_of = is_superset_of

    return errors


<<<<<<< HEAD
def _second_pass_to_resolve_resulting_class_of_implemented_for(
        symbol_table: SymbolTable,
=======
def _second_pass_to_resolve_resulting_class_of_specified_for(
    symbol_table: SymbolTable,
>>>>>>> 731f706e
) -> None:
    """Resolve the resulting class of the ``specified_for`` in a property in-place."""
    for symbol in symbol_table.symbols:
        if isinstance(symbol, Enumeration):
            continue

        elif isinstance(symbol, ConstrainedPrimitive):
            continue

        elif isinstance(symbol, Class):
            for prop in symbol.properties:
                assert isinstance(prop.specified_for, _PlaceholderSymbol), (
                    f"Expected the placeholder symbol for ``specified_for`` in "
                    f"the property {prop} of {symbol}, but got: {prop.specified_for}"
                )

                prop.specified_for = symbol_table.must_find(
                    Identifier(prop.specified_for.name)
                )
        else:
            assert_never(symbol)


def _second_pass_to_resolve_specified_for_in_invariants(
    symbol_table: SymbolTable,
) -> None:
    """Resolve the symbol of the ``specified_for`` of an invariant in-place."""
    for symbol in symbol_table.symbols:
        if isinstance(symbol, Enumeration):
            continue

        elif isinstance(symbol, (ConstrainedPrimitive, Class)):
            for invariant in symbol.invariants:
                # NOTE (mristin, 2022-01-02):
                # Since we stack invariants, it might be that we already resolved
                # the invariants coming from the parent. Hence we need to check that
                # we haven't resolved ``specified_for`` here.

                if isinstance(invariant.specified_for, _PlaceholderSymbol):
                    symbol = symbol_table.must_find(
                        Identifier(invariant.specified_for.name)
                    )

                    assert isinstance(symbol, (ConstrainedPrimitive, Class)), (
                        f"Expected the ``specified_for`` of an invariant to be either "
                        f"a constrained primitive or a class, but got: {symbol}"
                    )

                    # NOTE (mristin, 2022-01-02):
                    # We have to override the ``specified_for`` as we could not set it
                    # during the first pass of the translation phase. The ``Final`` in
                    # this context is meant for the users of the translation phase, not
                    # the translation phase itself.

                    # noinspection PyFinal
                    invariant.specified_for = symbol

        else:
            assert_never(symbol)


# fmt: off
@require(
    lambda symbol_table:
    # These are not tight pre-conditions, but they should catch the most obvious
    # bugs, such as if we re-enter this function.
    all(
        isinstance(symbol.inheritances, list)
        and len(symbol.inheritances) == 0
        for symbol in symbol_table.symbols
        if isinstance(symbol, (ConstrainedPrimitive, Class))
    ),
    "No inheritances previously resolved"
)
# fmt: on
def _second_pass_to_resolve_inheritances_in_place(symbol_table: SymbolTable) -> None:
    """Resolve the class references in the class inheritances in-place."""
    for symbol in symbol_table.symbols:
        if isinstance(symbol, Enumeration):
            continue

        elif isinstance(symbol, ConstrainedPrimitive):
            resolved_constrained_primitive_inheritances = (
                []
            )  # type: List[ConstrainedPrimitive]

            for inheritance_name in symbol.parsed.inheritances:
                # NOTE (mristin, 2021-12-26):
                # The constrainee is stored at a different property and is not included
                # in the inheritances. The inheritances refer only to ancestor
                # constrained primitives.
                if inheritance_name in parse.PRIMITIVE_TYPES:
                    continue

                inheritance_symbol = symbol_table.must_find(
                    Identifier(inheritance_name)
                )

                assert isinstance(inheritance_symbol, ConstrainedPrimitive)

                resolved_constrained_primitive_inheritances.append(inheritance_symbol)

            symbol._set_inheritances(resolved_constrained_primitive_inheritances)

        elif isinstance(symbol, Class):
            resolved_class_inheritances = []  # type: List[ClassUnion]

            for inheritance_name in symbol.parsed.inheritances:
                inheritance_symbol = symbol_table.must_find(
                    Identifier(inheritance_name)
                )

                assert isinstance(inheritance_symbol, Class)
                resolved_class_inheritances.append(inheritance_symbol)

            symbol._set_inheritances(resolved_class_inheritances)

        else:
            assert_never(symbol)


# fmt: off
@require(
    lambda symbol_table:
    all(
        # These are not tight pre-conditions, but they should catch the most obvious
        # bugs, such as if we re-enter this function.
        isinstance(symbol.concrete_descendants, list) and
        len(symbol.concrete_descendants) == 0
        for symbol in symbol_table.symbols
        if isinstance(symbol, Class)
    )
)
# fmt: on
def _second_pass_to_resolve_descendants_in_place(
        symbol_table: SymbolTable, ontology: _hierarchy.Ontology
) -> None:
    """
    Resolve placeholders for concrete descendants in the classes in-place.

    All abstract classes as well as concrete classes with at least one descendant
    are mapped to an interface.

    Mind that the concept of the interface is not used in the meta-model and we
    introduce it only as a convenience for the code generation.
    """
    for symbol in symbol_table.symbols:
        if isinstance(symbol, Enumeration):
            pass

        elif isinstance(symbol, ConstrainedPrimitive):
            constrained_primitive_descendants = []  # type: List[ConstrainedPrimitive]
            for descendant in ontology.list_descendants(symbol.parsed):
                symbol = symbol_table.must_find(descendant.name)
                assert isinstance(symbol, ConstrainedPrimitive)
                constrained_primitive_descendants.append(symbol)

            symbol._set_descendants(constrained_primitive_descendants)

        elif isinstance(symbol, Class):
            class_descendants = []  # type: List[ClassUnion]
            for descendant in ontology.list_descendants(symbol.parsed):
                descendant_symbol = symbol_table.must_find(descendant.name)
                assert isinstance(descendant_symbol, (AbstractClass, ConcreteClass))
                class_descendants.append(descendant_symbol)

            symbol._set_descendants(class_descendants)

        else:
            assert_never(symbol)


# fmt: off
@require(
    lambda symbol_table:
    all(
        isinstance(symbol.interface, _MaybeInterfacePlaceholder)
        for symbol in symbol_table.symbols
        if isinstance(symbol, Class)
    ),
    "None of the interfaces resolved"
)
@ensure(
    lambda symbol_table:
    all(
        # Exhaustive pattern matching
        isinstance(symbol, (AbstractClass, ConcreteClass))
        and (
                not isinstance(symbol, AbstractClass)
                or isinstance(symbol.interface, Interface)
        )
        and (
                not isinstance(symbol, ConcreteClass)
                or (
                        symbol.interface is None
                        or isinstance(symbol.interface, Interface)
                )
        )
        for symbol in symbol_table.symbols
        if isinstance(symbol, Class)
    ),
    "All interfaces resolved"
)
# fmt: on
def _second_pass_to_resolve_interfaces_in_place(
        symbol_table: SymbolTable, ontology: _hierarchy.Ontology
) -> None:
    """
    Resolve interface placeholders in the classes in-place.

    All abstract classes as well as concrete classes with at least one descendant
    are mapped to an interface.

    Mind that the concept of the interface is not used in the meta-model and we
    introduce it only as a convenience for the code generation.
    """
    for parsed_cls in ontology.classes:
        cls = symbol_table.must_find(parsed_cls.name)

        assert cls.parsed is parsed_cls
        assert isinstance(cls, (ConstrainedPrimitive, Class))

        if isinstance(cls, ConstrainedPrimitive):
            # Constrained primitives do not provide an interface as their interface
            # is the interface of their constrainee.
            continue

        # Make sure we covered all the cases in the if-statement below
        assert isinstance(cls, (AbstractClass, ConcreteClass))

        assert isinstance(cls.interface, _MaybeInterfacePlaceholder), (
            f"Expected the class {cls.name!r} to have a placeholder as an interface, "
            f"but got: {cls.interface!r}"
        )

        if (
                isinstance(cls, AbstractClass)
                or len(ontology.list_descendants(parsed_cls)) > 0
        ):
            parent_interfaces = []  # type: List[Interface]

            for inheritance_name in parsed_cls.inheritances:
                parent_cls = symbol_table.must_find(inheritance_name)

                parent_interface = parent_cls.interface
                assert isinstance(parent_interface, Interface), (
                    f"We expect the classes in the ontology to be topologically "
                    f"sorted. Hence the interface for the parent {inheritance_name!r} "
                    f"of the class {parsed_cls.name!r} must have been defined, but "
                    f"it was not: {parent_interface=}."
                )

                parent_interfaces.append(parent_interface)

            interface = Interface(base=cls, inheritances=parent_interfaces)

            cls.interface = interface
        else:
            assert isinstance(cls, ConcreteClass)
            cls.interface = None


class _PropertyOfClass:
    """Represent the property with its corresponding class."""

    def __init__(self, prop: Property, cls: Class):
        """Initialize with the given values."""
        self.prop = prop
        self.cls = cls


class _ContractChecker(parse_tree.Visitor):
    """
    Verify that the contracts are well-formed.

    For example, check that the calls to verification functions are valid.
    """

    #: Symbol table to be used for de-referencing symbols, functions *etc.*
    symbol_table: Final[SymbolTable]

    #: Errors observed during the verification
    errors: List[Error]

    def __init__(self, symbol_table: SymbolTable):
        """Initialize with the given values."""
        self.symbol_table = symbol_table

        self.errors = []

    def visit_function_call(self, node: parse_tree.FunctionCall) -> None:
        verification_function = self.symbol_table.verification_functions_by_name.get(
            node.name.identifier, None
        )

        if verification_function is not None:
            # BEFORE-RELEASE (mristin, 2021-12-19):
            #  test failure case
            expected_argument_count = len(verification_function.arguments)
        elif node.name.identifier == "len":
            # BEFORE-RELEASE (mristin, 2021-12-19):
            #  test failure case
            expected_argument_count = 1
        else:
            # BEFORE-RELEASE (mristin, 2021-12-19): test this
            self.errors.append(
                Error(
                    node.original_node,
                    f"The handling of the function is not implemented: {node.name!r}",
                )
            )
            return

        if len(node.args) != expected_argument_count:
            # BEFORE-RELEASE (mristin, 2021-12-19): test this
            self.errors.append(
                Error(
                    node.original_node,
                    f"Expected exactly {expected_argument_count} arguments "
                    f"to a function call to {node.name!r}, but got: {len(node.args)}",
                )
            )

        for arg in node.args:
            self.visit(arg)


def _check_all_non_optional_properties_initialized(cls: Class) -> List[Error]:
    """
    Check that all properties of the class are properly initialized in the constructor.

    For example, check that there is a default value assigned if the constructor
    argument is optional.
    """
    errors = []  # type: List[Error]

    prop_initialized = {prop.name: False for prop in cls.properties}

    for stmt in cls.constructor.statements:
        # NOTE (mristin, 2021-12-19):
        # Check for type here since it is very likely that we introduce more statement
        # types in the future. This assertion should warn us in that case.
        assert isinstance(stmt, construction.AssignArgument)

        prop = cls.properties_by_name.get(stmt.name, None)
        assert prop is not None, "This should have been caught before: {stmt.name=}"

        if isinstance(prop.type_annotation, OptionalTypeAnnotation):
            # Since the property is optional, it is enough that we assigned it to
            # *something*, be it a ``None`` or something else.
            prop_initialized[prop.name] = True

        else:
            # The property is mandatory.

            constructor_arg = cls.constructor.arguments_by_name.get(stmt.argument, None)
            assert (
                    constructor_arg is not None
            ), f"This should have been caught before. {stmt.argument=}"

            if not isinstance(constructor_arg.type_annotation, OptionalTypeAnnotation):
                # We know that the property is properly initialized since
                # the constructor argument is not optional.
                prop_initialized[prop.name] = True

            elif stmt.default is not None:
                if isinstance(
                        stmt.default,
                        (construction.EmptyList, construction.DefaultEnumLiteral),
                ):
                    # The property is mandatory, but a non-None default value is given
                    # in the assign statement so we know that the property is properly
                    # initialized.
                    prop_initialized[prop.name] = True
                else:
                    assert_never(stmt.default)
            else:
                # The property remains improperly initialized since the default value
                # has not been indicated, the property is not optional and
                # the constructor argument is optional.
                pass

    for prop_name, is_initialized in prop_initialized.items():
        if not is_initialized:
            errors.append(
                Error(
                    cls.properties_by_name[prop_name].parsed.node,
                    f"The property {prop_name!r} is not properly initialized "
                    f"in the constructor of the class {cls.name!r}.",
                )
            )

    return errors


def _over_signature_likes(symbol_table: SymbolTable) -> Iterator[SignatureLike]:
    """
    Iterate over all signature-like instances in the symbol table.

    Since interfaces are constructed on top of abstract classes and concrete classes
    with descendants, we do not iterate here over the signatures in the interfaces.
    """
    yield from symbol_table.verification_functions

    for symbol in symbol_table.symbols:
        if isinstance(symbol, Enumeration):
            pass
        elif isinstance(symbol, ConstrainedPrimitive):
            pass
        elif isinstance(symbol, Class):
            yield from symbol.methods

            yield symbol.constructor

            # We do not recurse here into signatures of interfaces since they are based
            # on the methods of the corresponding class.
        else:
            assert_never(symbol)


def _verify(symbol_table: SymbolTable, ontology: _hierarchy.Ontology) -> List[Error]:
    """Perform a battery of checks on the consistency of ``symbol_table``."""
    errors = []  # type: List[Error]

    # region Check ``with_model_type`` for classes with at least one concrete descendant

    classes_in_properties = collect_ids_of_classes_in_properties(
        symbol_table=symbol_table
    )

    for symbol in symbol_table.symbols:
        if not isinstance(symbol, Class):
            continue

        if id(symbol) in classes_in_properties:
            if len(symbol.concrete_descendants) >= 1:
                if not symbol.serialization.with_model_type:
                    descendants_str = ", ".join(
                        repr(descendant.name)
                        for descendant in symbol.concrete_descendants
                    )

                    errors.append(
                        Error(
                            symbol.parsed.node,
                            f"The class {symbol.name!r} has one or more concrete "
                            f"descendants ({descendants_str}), but its serialization "
                            f"setting ``with_model_type`` has not been set. We need "
                            f"to discriminate on model type at the de-serialization.",
                        )
                    )

                for descendant in symbol.concrete_descendants:
                    if not descendant.serialization.with_model_type:
                        errors.append(
                            Error(
                                descendant.parsed.node,
                                f"The class {descendant.name!r} needs to have "
                                f"serialization setting ``with_model_type`` set since "
                                f"it is among the concrete descendant classes of "
                                f"the class {symbol.name!r}. We need to discriminate "
                                f"on model type at the de-serialization",
                            )
                        )

    # endregion

    # region Check that all the function calls in the contracts are valid

    contract_checker = _ContractChecker(symbol_table=symbol_table)

    for signature_like in _over_signature_likes(symbol_table):
        for contract_or_snapshot in itertools.chain(
                signature_like.contracts.preconditions,
                signature_like.contracts.postconditions,
                signature_like.contracts.snapshots,
        ):
            assert isinstance(contract_or_snapshot, (Contract, Snapshot))
            contract_checker.visit(contract_or_snapshot.body)

    for symbol in symbol_table.symbols:
        if isinstance(symbol, Class):
            for invariant in symbol.invariants:
                contract_checker.visit(invariant.body)

    # endregion

    # region Check that all non-optional properties are initialized in the constructor

    for symbol in symbol_table.symbols:
        if not isinstance(symbol, Class):
            continue

        errors.extend(_check_all_non_optional_properties_initialized(cls=symbol))

    # endregion

    # region Check that all argument references are valid

    for signature_like in _over_signature_likes(symbol_table):
        if signature_like.description is not None:
            for arg_ref_in_doc in signature_like.description.document.traverse(
                    condition=doc.ArgumentReference
            ):
                assert isinstance(arg_ref_in_doc.reference, str)
                arg_name = arg_ref_in_doc.reference

                if arg_name not in signature_like.arguments_by_name:
                    errors.append(
                        Error(
                            signature_like.description.node,
                            f"The argument referenced in the docstring "
                            f"is not an argument "
                            f"of {signature_like.name!r}: {arg_name!r}",
                        )
                    )

    # endregion

    # region Assert that interfaces defined correctly

    # NOTE (mristin, 2021-12-15):
    # We expect the interfaces of the classes to be defined only for abstract classes
    # and for the concrete classes with at least one descendant.

    for symbol in symbol_table.symbols:
        if not isinstance(symbol, Class):
            continue

        if (
                isinstance(symbol, AbstractClass)
                or len(ontology.list_descendants(symbol.parsed)) > 0
        ):
            assert isinstance(symbol.interface, Interface)
        else:
            assert symbol.interface is None

    # endregion

    # region Assert that all class inheritances defined an interface

    for symbol in symbol_table.symbols:
        if not isinstance(symbol, Class):
            continue

        for inheritance in symbol.inheritances:
            assert isinstance(inheritance.interface, Interface), (
                f"Since the class {symbol.name!r} inherits from {inheritance.name!r}, "
                f"we expect that the class {inheritance.name!r} also has an interface "
                f"defined for it, but it does not."
            )

    # endregion

    return errors


@ensure(lambda result: (result[0] is not None) ^ (result[1] is not None))
def translate(
        parsed_symbol_table: parse.SymbolTable,
        atok: asttokens.ASTTokens,
) -> Tuple[Optional[SymbolTable], Optional[Error]]:
    """Translate the parsed symbols into intermediate symbols."""
    underlying_errors = []  # type: List[Error]

    def bundle_underlying_errors() -> Error:
        """Bundle underlying errors to the main error."""
        return Error(
            atok.tree,
            "Failed to translate the parsed symbol table "
            "to an intermediate symbol table",
            underlying=underlying_errors,
        )

    # region Infer hierarchy as ontology

    ontology, ontology_errors = _hierarchy.map_symbol_table_to_ontology(
        parsed_symbol_table=parsed_symbol_table
    )
    if ontology_errors is not None:
        underlying_errors.extend(ontology_errors)

    if len(underlying_errors) > 0:
        # If the ontology could not be inferred, we can not perform any error recovery
        # as any further analysis will be invalidated.
        return None, bundle_underlying_errors()

    assert ontology is not None

    # endregion

    # region Understand constructor stacks

    constructor_table, constructor_error = construction.understand_all(
        parsed_symbol_table=parsed_symbol_table, atok=atok
    )

    if constructor_error is not None:
        underlying_errors.append(constructor_error)

    # endregion

    # region Resolve settings for the JSON serialization

    serializations, serializations_error = _resolve_serializations(
        ontology=ontology, parsed_symbol_table=parsed_symbol_table
    )

    if serializations_error is not None:
        underlying_errors.append(serializations_error)

    # endregion

    if len(underlying_errors) > 0:
        # We can not proceed and recover from these errors as they concern critical
        # dependencies of the further analysis.
        return None, bundle_underlying_errors()

    # region In-line constructors

    assert constructor_table is not None

    in_lined_constructors = _in_line_constructors(
        parsed_symbol_table=parsed_symbol_table,
        ontology=ontology,
        constructor_table=constructor_table,
    )

    # endregion

    # region Figure out the sub-hierarchy of the constrained primitive types

    (
        constrained_primitives_by_name,
        determination_errors,
    ) = _determine_constrained_primitives_by_name(
        parsed_symbol_table=parsed_symbol_table, ontology=ontology
    )

    if determination_errors is not None:
        underlying_errors.extend(determination_errors)

    if len(underlying_errors) > 0:
        # We can not proceed and recover from these errors as they concern critical
        # dependencies of the further analysis.
        return None, bundle_underlying_errors()

    assert constrained_primitives_by_name is not None

    # endregion

    invariants_map = _stack_invariants(ontology=ontology)

    # region First pass of translation

    assert serializations is not None

    # Type annotations reference symbol placeholders at this point.

    symbols = []  # type: List[Symbol]
    for parsed_symbol in parsed_symbol_table.symbols:
        symbol = None  # type: Optional[Symbol]

        constrainee = constrained_primitives_by_name.get(parsed_symbol.name, None)

        if constrainee is not None:
            assert isinstance(
                parsed_symbol, parse.ConcreteClass
            ), "All constrained primitive types must be concrete."

            symbol = _parsed_class_to_constrained_primitive(
                parsed=parsed_symbol,
                constrainee=constrainee,
                invariants=invariants_map[parsed_symbol.name],
            )

        elif isinstance(parsed_symbol, parse.Enumeration):
            symbol = _parsed_enumeration_to_enumeration(parsed=parsed_symbol)

        elif isinstance(parsed_symbol, parse.Class):
            symbol = _parsed_class_to_class(
                parsed=parsed_symbol,
                ontology=ontology,
                serializations=serializations,
                invariants=invariants_map[parsed_symbol.name],
                in_lined_constructors=in_lined_constructors,
            )

        else:
            assert_never(parsed_symbol)

        assert symbol is not None
        symbols.append(symbol)

    if len(underlying_errors) > 0:
        return None, bundle_underlying_errors()

    ref_association = next(
        (
            symbol
            for symbol in symbols
            if symbol.name == parsed_symbol_table.ref_association.name
        ),
        None,
    )

    if ref_association is None:
        raise AssertionError(
            f"The symbol associated with the references has been found in "
            f"the symbol table at the parse stage, "
            f"{parsed_symbol_table.ref_association.name=}, but could not be found "
            f"in the intermediate list of symbols."
        )

    # Check that ref association is associated with a class
    if isinstance(ref_association, Class):
        pass
    else:
        human_readable_type = None  # type: Optional[str]
        if isinstance(ref_association, Enumeration):
            human_readable_type = "enumeration"
        elif isinstance(ref_association, ConstrainedPrimitive):
            human_readable_type = "constrained primitive"
        else:
            assert_never(ref_association)

        underlying_errors.append(
            Error(
                ref_association.parsed.node,
                f"Expected the ``Ref[.]`` to be associated with a class, "
                f"but it was associated with a {human_readable_type}.",
            )
        )

    if len(underlying_errors) > 0:
        return None, bundle_underlying_errors()

    assert isinstance(ref_association, Class), "Ref[.] associated with a class"

    meta_model = MetaModel(
        book_url=parsed_symbol_table.meta_model.book_url,
        book_version=parsed_symbol_table.meta_model.book_version,
        description=(
            _parsed_description_to_description(
                parsed_symbol_table.meta_model.description
            )
            if parsed_symbol_table.meta_model.description is not None
            else None
        ),
    )

    verification_functions = []  # type: List[VerificationUnion]
    for func in parsed_symbol_table.verification_functions:
        verification, error = _parsed_verification_function_to_verification_function(
            func
        )

        if error is not None:
            underlying_errors.append(error)
            continue

        assert verification is not None
        verification_functions.append(verification)

    if len(underlying_errors) > 0:
        return None, bundle_underlying_errors()

    symbol_table = SymbolTable(
        symbols=symbols,
        verification_functions=verification_functions,
        ref_association=ref_association,
        meta_model=meta_model,
    )

    # endregion

    # NOTE (mristin, 2021-12-14):
    # At first we in-lined all these second-pass code. However, since Python keeps
    # all the variables in the function scope, the code became quite unreadable and
    # we were never sure which variables are re-used between the passes.
    #
    # Hence we refactored the second passes in the separate functions. Please keep the
    # order of the functions with their call order here, and do not call them elsewhere
    # in code.

    underlying_errors.extend(
        _second_pass_to_resolve_symbols_in_atomic_types_in_place(
            symbol_table=symbol_table
        )
    )

    underlying_errors.extend(
        _second_pass_to_resolve_symbol_references_in_the_descriptions_in_place(
            symbol_table=symbol_table
        )
    )

    underlying_errors.extend(
        _second_pass_to_resolve_attribute_references_in_the_descriptions_in_place(
            symbol_table=symbol_table
        )
    )

    underlying_errors.extend(
        _second_pass_to_resolve_default_argument_values_in_place(
            symbol_table=symbol_table
        )
    )

    underlying_errors.extend(
        _second_pass_to_resolve_supersets_of_enumerations_in_place(
            symbol_table=symbol_table
        )
    )

    if len(underlying_errors) > 0:
        return None, bundle_underlying_errors()

    for symbol in symbol_table.symbols:
        if not isinstance(symbol, (ConstrainedPrimitive, Class)):
            continue

    _second_pass_to_resolve_inheritances_in_place(symbol_table=symbol_table)

    _second_pass_to_resolve_resulting_class_of_specified_for(
        symbol_table=symbol_table,
    )

    _second_pass_to_resolve_specified_for_in_invariants(
        symbol_table=symbol_table,
    )

    _second_pass_to_resolve_descendants_in_place(
        symbol_table=symbol_table, ontology=ontology
    )

    _second_pass_to_resolve_interfaces_in_place(
        symbol_table=symbol_table, ontology=ontology
    )

    underlying_errors.extend(_verify(symbol_table=symbol_table, ontology=ontology))

    if len(underlying_errors) > 0:
        return None, bundle_underlying_errors()

    return symbol_table, None


def errors_if_contracts_for_functions_or_methods_defined(
        symbol_table: SymbolTable
) -> Optional[List[Error]]:
    """
    Generate an error if one or more contracts for functions or methods defined.

    We added some support for the pre-conditions, post-conditions and snapshots
    already and keep maintaining it as it is only a matter of time when we will
    introduce their transpilation. Introducing them "after the fact" would have been
    much more difficult.

    At the given moment, however, we deliberately focus only on the invariants.
    """
    errors = []  # type: List[Error]
    for signature_like in _over_signature_likes(symbol_table):
        if (
                len(signature_like.contracts.preconditions) > 0
                or len(signature_like.contracts.postconditions) > 0
                or len(signature_like.contracts.snapshots) > 0
        ):
            errors.append(
                Error(
                    signature_like.parsed.node,
                    f"Pre-condition, snapshot or post-condition defined "
                    f"for {signature_like.name!r}",
                )
            )

    if len(errors) > 0:
        return errors

    return None


def errors_if_non_implementation_specific_methods(
        symbol_table: SymbolTable
) -> Optional[List[Error]]:
    """
    Generate an error if one or more class methods are not implementation-specific.

    We added some support for understood methods already and keep maintaining it as
    it is only a matter of time when we will introduce their transpilation. Introducing
    them "after the fact" would have been much more difficult.

    At the given moment, however, we deliberately focus only on implementation-specific
    methods.
    """
    errors = []  # type: List[Error]

    for symbol in symbol_table.symbols:
        if not isinstance(symbol, Class):
            continue

        for method in symbol.methods:
            if not isinstance(method, ImplementationSpecificMethod):
                errors.append(
                    Error(
                        method.parsed.node,
                        f"Method {method.name!r} of class {symbol.name!r} is not "
                        f"implementation-specific"
                    )
                )

    if len(errors) > 0:
        return errors

    return None<|MERGE_RESOLUTION|>--- conflicted
+++ resolved
@@ -76,13 +76,9 @@
     Interface,
     TypeAnnotationUnion,
     ClassUnion,
-<<<<<<< HEAD
-    VerificationUnion, UnderstoodMethod,
-=======
     VerificationUnion,
     UnderstoodMethod,
     collect_ids_of_classes_in_properties,
->>>>>>> 731f706e
 )
 from aas_core_codegen.parse import tree as parse_tree
 
@@ -91,7 +87,7 @@
 
 # noinspection PyUnusedLocal
 def _symbol_reference_role(  # type: ignore
-        role, rawtext, text, lineno, inliner, options=None, content=None
+    role, rawtext, text, lineno, inliner, options=None, content=None
 ) -> Any:
     """Create an element of the description as a reference to a symbol."""
     # See: https://docutils.sourceforge.io/docs/howto/rst-roles.html
@@ -140,7 +136,7 @@
 
 # noinspection PyUnusedLocal
 def _attribute_reference_role(  # type: ignore
-        role, rawtext, text, lineno, inliner, options=None, content=None
+    role, rawtext, text, lineno, inliner, options=None, content=None
 ) -> Any:
     """Create a reference in the documentation to a property or a literal."""
     # See: https://docutils.sourceforge.io/docs/howto/rst-roles.html
@@ -176,7 +172,7 @@
 
 # noinspection PyUnusedLocal
 def _argument_reference_role(  # type: ignore
-        role, rawtext, text, lineno, inliner, options=None, content=None
+    role, rawtext, text, lineno, inliner, options=None, content=None
 ) -> Any:
     """Create a reference in the documentation to a property or a literal."""
     # See: https://docutils.sourceforge.io/docs/howto/rst-roles.html
@@ -267,7 +263,7 @@
 
 
 def _parsed_type_annotation_to_type_annotation(
-        parsed: parse.TypeAnnotation,
+    parsed: parse.TypeAnnotation,
 ) -> TypeAnnotationUnion:
     """
     Translate parsed type annotations to possibly unresolved type annotation.
@@ -450,7 +446,7 @@
 )
 # fmt: on
 def _parsed_method_to_method(
-        parsed: Union[parse.UnderstoodMethod, parse.ImplementationSpecificMethod]
+    parsed: Union[parse.UnderstoodMethod, parse.ImplementationSpecificMethod]
 ) -> Union[UnderstoodMethod, ImplementationSpecificMethod]:
     """Translate the parsed method into an intermediate representation."""
     if isinstance(parsed, parse.ImplementationSpecificMethod):
@@ -495,9 +491,9 @@
 
 
 def _in_line_constructors(
-        parsed_symbol_table: parse.SymbolTable,
-        ontology: _hierarchy.Ontology,
-        constructor_table: construction.ConstructorTable,
+    parsed_symbol_table: parse.SymbolTable,
+    ontology: _hierarchy.Ontology,
+    constructor_table: construction.ConstructorTable,
 ) -> Mapping[parse.Class, Sequence[construction.AssignArgument]]:
     """In-line recursively all the constructor bodies."""
     result = (
@@ -586,7 +582,7 @@
 @ensure(lambda result: (result[0] is not None) ^ (result[1] is not None))
 # fmt: on
 def _resolve_serializations(
-        ontology: _hierarchy.Ontology, parsed_symbol_table: parse.SymbolTable
+    ontology: _hierarchy.Ontology, parsed_symbol_table: parse.SymbolTable
 ) -> Tuple[Optional[MutableMapping[parse.Class, Serialization]], Optional[Error]]:
     """Resolve how general serialization settings stack through the ontology."""
     # NOTE (mristin, 2021-11-03):
@@ -604,8 +600,8 @@
 
     for parsed_cls in ontology.classes:
         if any(
-                parent_name in parse.PRIMITIVE_TYPES
-                for parent_name in parsed_cls.inheritances
+            parent_name in parse.PRIMITIVE_TYPES
+            for parent_name in parsed_cls.inheritances
         ):
             assert len(parsed_cls.inheritances) == 1, (
                 f"A constrained primitive type in the initial set should only "
@@ -626,8 +622,8 @@
         settings = []  # type: List[_SettingWithSource[bool]]
 
         if (
-                parsed_cls.serialization is not None
-                and parsed_cls.serialization.with_model_type
+            parsed_cls.serialization is not None
+            and parsed_cls.serialization.with_model_type
         ):
             settings.append(
                 _SettingWithSource(
@@ -704,8 +700,8 @@
 @ensure(lambda result: (result[0] is not None) ^ (result[1] is not None))
 # fmt: on
 def _determine_constrained_primitives_by_name(
-        parsed_symbol_table: parse.SymbolTable,
-        ontology: _hierarchy.Ontology,
+    parsed_symbol_table: parse.SymbolTable,
+    ontology: _hierarchy.Ontology,
 ) -> Tuple[Optional[MutableMapping[Identifier, PrimitiveType]], Optional[List[Error]]]:
     """
     Determine which classes are constraining a primitive type.
@@ -737,7 +733,7 @@
             continue
 
         if any(
-                parent in parse.PRIMITIVE_TYPES for parent in parsed_symbol.inheritances
+            parent in parse.PRIMITIVE_TYPES for parent in parsed_symbol.inheritances
         ):
             if len(parsed_symbol.inheritances) > 1:
                 errors.append(
@@ -805,8 +801,8 @@
             ) = already_determined_constrainee_and_another_ancestor
 
             if (
-                    already_determined_constrainee is not None
-                    and already_determined_constrainee != constrainee
+                already_determined_constrainee is not None
+                and already_determined_constrainee != constrainee
             ):
                 errors.append(
                     Error(
@@ -932,7 +928,7 @@
 
 
 def _stack_invariants(
-        ontology: _hierarchy.Ontology,
+    ontology: _hierarchy.Ontology,
 ) -> MutableMapping[Identifier, List[Invariant]]:
     """Determine invariants for all the classes by stacking them from the ancestors."""
     invariants_map = (
@@ -975,9 +971,9 @@
 
 
 def _parsed_class_to_constrained_primitive(
-        parsed: parse.ConcreteClass,
-        constrainee: PrimitiveType,
-        invariants: Sequence[Invariant],
+    parsed: parse.ConcreteClass,
+    constrainee: PrimitiveType,
+    invariants: Sequence[Invariant],
 ) -> ConstrainedPrimitive:
     """
     Translate a concrete class to a constrained primitive.
@@ -1021,12 +1017,11 @@
 
 
 def _parsed_class_to_class(
-        parsed: parse.ClassUnion,
-        ontology: _hierarchy.Ontology,
-        serializations: Mapping[parse.Class, Serialization],
-        invariants: Sequence[Invariant],
-        in_lined_constructors: Mapping[
-            parse.Class, Sequence[construction.AssignArgument]],
+    parsed: parse.ClassUnion,
+    ontology: _hierarchy.Ontology,
+    serializations: Mapping[parse.Class, Serialization],
+    invariants: Sequence[Invariant],
+    in_lined_constructors: Mapping[parse.Class, Sequence[construction.AssignArgument]],
 ) -> ClassUnion:
     """
     Translate a concrete parsed class to an intermediate class.
@@ -1121,12 +1116,14 @@
             _parsed_method_to_method(parsed=parsed_method)
             for parsed_method in ancestor.methods
             if isinstance(
-                parsed_method, (parse.UnderstoodMethod, ImplementationSpecificMethod))
+                parsed_method, (parse.UnderstoodMethod, ImplementationSpecificMethod)
+            )
         )
 
     for parsed_method in parsed.methods:
         if not isinstance(
-                parsed_method, (parse.UnderstoodMethod, ImplementationSpecificMethod)):
+            parsed_method, (parse.UnderstoodMethod, ImplementationSpecificMethod)
+        ):
             # Constructors are in-lined and handled in a different way through
             # :py:class:`Constructors`.
             continue
@@ -1183,7 +1180,7 @@
 @ensure(lambda result: (result[0] is not None) ^ (result[1] is not None))
 # fmt: on
 def _parsed_verification_function_to_verification_function(
-        parsed: parse.FunctionUnion,
+    parsed: parse.FunctionUnion,
 ) -> Tuple[Optional[VerificationUnion], Optional[Error]]:
     """Translate the verification function and try to understand it, if necessary."""
     name = parsed.name
@@ -1268,7 +1265,7 @@
 
 
 def _over_our_type_annotations(
-        something: Union[Symbol, TypeAnnotationUnion]
+    something: Union[Symbol, TypeAnnotationUnion]
 ) -> Iterator[OurTypeAnnotation]:
     """Iterate over all the atomic type annotations in the ``something``."""
     if isinstance(something, PrimitiveTypeAnnotation):
@@ -1311,7 +1308,7 @@
 
 
 def _second_pass_to_resolve_symbols_in_atomic_types_in_place(
-        symbol_table: SymbolTable,
+    symbol_table: SymbolTable,
 ) -> List[Error]:
     """Resolve the symbol references in the atomic types in-place."""
     errors = []  # type: List[Error]
@@ -1386,7 +1383,7 @@
 
 
 def _over_descriptions(
-        symbol_table: SymbolTable,
+    symbol_table: SymbolTable,
 ) -> Iterator[Tuple[Optional[Symbol], Description]]:
     """
     Iterate over all the descriptions in the meta-model.
@@ -1408,14 +1405,14 @@
 
 
 def _second_pass_to_resolve_symbol_references_in_the_descriptions_in_place(
-        symbol_table: SymbolTable,
+    symbol_table: SymbolTable,
 ) -> List[Error]:
     """Resolve the symbol references in the descriptions in-place."""
     errors = []  # type: List[Error]
 
     for _, description in _over_descriptions(symbol_table):
         for symbol_ref_in_doc in description.document.traverse(
-                condition=doc.SymbolReference
+            condition=doc.SymbolReference
         ):
 
             # Symbol references can be repeated as docutils will cache them
@@ -1467,7 +1464,7 @@
 
 
 def _second_pass_to_resolve_attribute_references_in_the_descriptions_in_place(
-        symbol_table: SymbolTable,
+    symbol_table: SymbolTable,
 ) -> List[Error]:
     """Resolve the attribute references in the descriptions in-place."""
     errors = []  # type: List[Error]
@@ -1477,7 +1474,7 @@
         # BEFORE-RELEASE (mristin, 2021-12-13):
         #  test this, especially the failure cases
         for attr_ref_in_doc in description.document.traverse(
-                condition=doc.AttributeReference
+            condition=doc.AttributeReference
         ):
             if isinstance(attr_ref_in_doc.reference, _PlaceholderAttributeReference):
                 pth = attr_ref_in_doc.reference.path
@@ -1608,7 +1605,7 @@
 
 @ensure(lambda result: (result[0] is not None) ^ (result[1] is not None))
 def _fill_in_default_placeholder(
-        default: _DefaultPlaceholder, symbol_table: SymbolTable
+    default: _DefaultPlaceholder, symbol_table: SymbolTable
 ) -> Tuple[Optional[Default], Optional[Error]]:
     """Resolve the default values to references using the constructed symbol table."""
     # If we do not preemptively return, signal that we do not know how to handle
@@ -1616,8 +1613,8 @@
 
     if isinstance(default.parsed.node, ast.Constant):
         if (
-                isinstance(default.parsed.node.value, (bool, int, float, str))
-                or default.parsed.node.value is None
+            isinstance(default.parsed.node.value, (bool, int, float, str))
+            or default.parsed.node.value is None
         ):
             return (
                 DefaultConstant(value=default.parsed.node.value, parsed=default.parsed),
@@ -1625,10 +1622,10 @@
             )
 
     if (
-            isinstance(default.parsed.node, ast.Attribute)
-            and isinstance(default.parsed.node.ctx, ast.Load)
-            and isinstance(default.parsed.node.value, ast.Name)
-            and isinstance(default.parsed.node.value.ctx, ast.Load)
+        isinstance(default.parsed.node, ast.Attribute)
+        and isinstance(default.parsed.node.ctx, ast.Load)
+        and isinstance(default.parsed.node.value, ast.Name)
+        and isinstance(default.parsed.node.value.ctx, ast.Load)
     ):
         symbol_name = Identifier(default.parsed.node.value.id)
         attr_name = Identifier(default.parsed.node.attr)
@@ -1673,7 +1670,7 @@
 
 
 def _second_pass_to_resolve_default_argument_values_in_place(
-        symbol_table: SymbolTable,
+    symbol_table: SymbolTable,
 ) -> List[Error]:
     """Resolve the default values of the method and function arguments in-place."""
     errors = []  # type: List[Error]
@@ -1708,7 +1705,7 @@
 
 
 def _second_pass_to_resolve_supersets_of_enumerations_in_place(
-        symbol_table: SymbolTable,
+    symbol_table: SymbolTable,
 ) -> List[Error]:
     """Resolve the enumeration references in the supersets in-place."""
     errors = []  # type: List[Error]
@@ -1782,13 +1779,8 @@
     return errors
 
 
-<<<<<<< HEAD
-def _second_pass_to_resolve_resulting_class_of_implemented_for(
-        symbol_table: SymbolTable,
-=======
 def _second_pass_to_resolve_resulting_class_of_specified_for(
     symbol_table: SymbolTable,
->>>>>>> 731f706e
 ) -> None:
     """Resolve the resulting class of the ``specified_for`` in a property in-place."""
     for symbol in symbol_table.symbols:
@@ -1924,7 +1916,7 @@
 )
 # fmt: on
 def _second_pass_to_resolve_descendants_in_place(
-        symbol_table: SymbolTable, ontology: _hierarchy.Ontology
+    symbol_table: SymbolTable, ontology: _hierarchy.Ontology
 ) -> None:
     """
     Resolve placeholders for concrete descendants in the classes in-place.
@@ -1994,7 +1986,7 @@
 )
 # fmt: on
 def _second_pass_to_resolve_interfaces_in_place(
-        symbol_table: SymbolTable, ontology: _hierarchy.Ontology
+    symbol_table: SymbolTable, ontology: _hierarchy.Ontology
 ) -> None:
     """
     Resolve interface placeholders in the classes in-place.
@@ -2025,8 +2017,8 @@
         )
 
         if (
-                isinstance(cls, AbstractClass)
-                or len(ontology.list_descendants(parsed_cls)) > 0
+            isinstance(cls, AbstractClass)
+            or len(ontology.list_descendants(parsed_cls)) > 0
         ):
             parent_interfaces = []  # type: List[Interface]
 
@@ -2146,7 +2138,7 @@
 
             constructor_arg = cls.constructor.arguments_by_name.get(stmt.argument, None)
             assert (
-                    constructor_arg is not None
+                constructor_arg is not None
             ), f"This should have been caught before. {stmt.argument=}"
 
             if not isinstance(constructor_arg.type_annotation, OptionalTypeAnnotation):
@@ -2156,8 +2148,8 @@
 
             elif stmt.default is not None:
                 if isinstance(
-                        stmt.default,
-                        (construction.EmptyList, construction.DefaultEnumLiteral),
+                    stmt.default,
+                    (construction.EmptyList, construction.DefaultEnumLiteral),
                 ):
                     # The property is mandatory, but a non-None default value is given
                     # in the assign statement so we know that the property is properly
@@ -2262,9 +2254,9 @@
 
     for signature_like in _over_signature_likes(symbol_table):
         for contract_or_snapshot in itertools.chain(
-                signature_like.contracts.preconditions,
-                signature_like.contracts.postconditions,
-                signature_like.contracts.snapshots,
+            signature_like.contracts.preconditions,
+            signature_like.contracts.postconditions,
+            signature_like.contracts.snapshots,
         ):
             assert isinstance(contract_or_snapshot, (Contract, Snapshot))
             contract_checker.visit(contract_or_snapshot.body)
@@ -2291,7 +2283,7 @@
     for signature_like in _over_signature_likes(symbol_table):
         if signature_like.description is not None:
             for arg_ref_in_doc in signature_like.description.document.traverse(
-                    condition=doc.ArgumentReference
+                condition=doc.ArgumentReference
             ):
                 assert isinstance(arg_ref_in_doc.reference, str)
                 arg_name = arg_ref_in_doc.reference
@@ -2319,8 +2311,8 @@
             continue
 
         if (
-                isinstance(symbol, AbstractClass)
-                or len(ontology.list_descendants(symbol.parsed)) > 0
+            isinstance(symbol, AbstractClass)
+            or len(ontology.list_descendants(symbol.parsed)) > 0
         ):
             assert isinstance(symbol.interface, Interface)
         else:
@@ -2348,8 +2340,8 @@
 
 @ensure(lambda result: (result[0] is not None) ^ (result[1] is not None))
 def translate(
-        parsed_symbol_table: parse.SymbolTable,
-        atok: asttokens.ASTTokens,
+    parsed_symbol_table: parse.SymbolTable,
+    atok: asttokens.ASTTokens,
 ) -> Tuple[Optional[SymbolTable], Optional[Error]]:
     """Translate the parsed symbols into intermediate symbols."""
     underlying_errors = []  # type: List[Error]
@@ -2638,7 +2630,7 @@
 
 
 def errors_if_contracts_for_functions_or_methods_defined(
-        symbol_table: SymbolTable
+    symbol_table: SymbolTable,
 ) -> Optional[List[Error]]:
     """
     Generate an error if one or more contracts for functions or methods defined.
@@ -2653,9 +2645,9 @@
     errors = []  # type: List[Error]
     for signature_like in _over_signature_likes(symbol_table):
         if (
-                len(signature_like.contracts.preconditions) > 0
-                or len(signature_like.contracts.postconditions) > 0
-                or len(signature_like.contracts.snapshots) > 0
+            len(signature_like.contracts.preconditions) > 0
+            or len(signature_like.contracts.postconditions) > 0
+            or len(signature_like.contracts.snapshots) > 0
         ):
             errors.append(
                 Error(
@@ -2672,7 +2664,7 @@
 
 
 def errors_if_non_implementation_specific_methods(
-        symbol_table: SymbolTable
+    symbol_table: SymbolTable,
 ) -> Optional[List[Error]]:
     """
     Generate an error if one or more class methods are not implementation-specific.
@@ -2696,7 +2688,7 @@
                     Error(
                         method.parsed.node,
                         f"Method {method.name!r} of class {symbol.name!r} is not "
-                        f"implementation-specific"
+                        f"implementation-specific",
                     )
                 )
 
